--- conflicted
+++ resolved
@@ -3,13 +3,10 @@
 import airdropDataList from '@/data/airdropData.json'; // For checking airdrop amount
 import { randomBytes } from 'crypto';
 import { Db, ObjectId } from 'mongodb';
-<<<<<<< HEAD
 import { withAuth } from '@/middleware/authGuard';
 import { withRateLimit } from '@/middleware/rateLimiter';
-=======
 import { rabbitmqService } from '@/services/rabbitmq.service';
 import { rabbitmqConfig } from '@/config/rabbitmq.config';
->>>>>>> ac909136
 
 interface AirdropGsheetEntry {
   Account: string;
