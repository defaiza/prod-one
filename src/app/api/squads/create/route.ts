import { NextResponse } from 'next/server';
import { connectToDatabase, UserDocument, SquadDocument } from '@/lib/mongodb';
import { v4 as uuidv4 } from 'uuid';
import { getServerSession } from "next-auth/next";
import { authOptions } from "@/lib/auth"; // Corrected import path
import profanityList from '@/data/profanity-list.json'; // Import the profanity list
import { rabbitmqService } from '@/services/rabbitmq.service';
import { rabbitmqConfig } from '@/config/rabbitmq.config';

interface CreateSquadRequestBody {
  squadName: string;
  description?: string;
  // leaderWalletAddress is now derived from session
}

// Squad tier configuration from environment variables with defaults
const TIER_1_POINTS = parseInt(process.env.TIER_1_POINTS || '1000');
const TIER_2_POINTS = parseInt(process.env.TIER_2_POINTS || '5000');
const TIER_3_POINTS = parseInt(process.env.TIER_3_POINTS || '10000');
const TIER_1_MAX_MEMBERS = parseInt(process.env.TIER_1_MAX_MEMBERS || '10');
const TIER_2_MAX_MEMBERS = parseInt(process.env.TIER_2_MAX_MEMBERS || '50');
const TIER_3_MAX_MEMBERS = parseInt(process.env.TIER_3_MAX_MEMBERS || '100');

// Function to determine squad tier and max members based on points
function getSquadTierInfo(points: number): { tier: number, maxMembers: number } {
  if (points >= TIER_3_POINTS) return { tier: 3, maxMembers: TIER_3_MAX_MEMBERS };
  if (points >= TIER_2_POINTS) return { tier: 2, maxMembers: TIER_2_MAX_MEMBERS };
  if (points >= TIER_1_POINTS) return { tier: 1, maxMembers: TIER_1_MAX_MEMBERS };
  return { tier: 0, maxMembers: 0 }; // Not eligible
}

// Function to check for profanity (simple case-insensitive check)
function containsProfanity(name: string, list: string[]): boolean {
  const lowerCaseName = name.toLowerCase();
  return list.some(badWord => lowerCaseName.includes(badWord.toLowerCase()));
}

export async function POST(request: Request) {
  const session = await getServerSession(authOptions);
  if (!session || !session.user || typeof session.user.walletAddress !== 'string') { 
    return NextResponse.json({ error: 'User not authenticated or wallet not available in session' }, { status: 401 });
  }
  // Always use the walletAddress stored in the User document as the canonical value.
  const sessionWalletAddress = session.user.walletAddress;

  try { // Moved try block to encompass body parsing and subsequent logic
    const body: CreateSquadRequestBody = await request.json();
    const { squadName, description } = body;

    if (!squadName) {
      return NextResponse.json({ error: 'Squad name is required' }, { status: 400 });
    }

    if (squadName.length < 3 || squadName.length > 30) {
      return NextResponse.json({ error: 'Squad name must be between 3 and 30 characters' }, { status: 400 });
    }

    // Profanity check
    if (containsProfanity(squadName, profanityList)) {
      return NextResponse.json({ error: 'Squad name contains inappropriate language. Please choose another name.' }, { status: 400 });
    }
    // Also check description if you want
    if (description && containsProfanity(description, profanityList)) {
      return NextResponse.json({ error: 'Squad description contains inappropriate language.' }, { status: 400 });
    }

    const { db } = await connectToDatabase();
    const squadsCollection = db.collection<SquadDocument>('squads');
    const usersCollection = db.collection<UserDocument>('users');

    // Try canonical lookup by xUserId (always present after auth)
    const xUserId = (session.user as any).xId;
    if (!xUserId) {
      return NextResponse.json({ error: 'Session missing xId. Re-authenticate.' }, { status: 401 });
    }

    let userDoc = await usersCollection.findOne({ xUserId });
    if (!userDoc) {
      return NextResponse.json({ error: 'User record not found in database.' }, { status: 404 });
    }

    // Guard – enforce wallet linkage before squad creation
    const isSolPk = (w: string) => typeof w === 'string' && w.length >= 32 && w.length <= 44;

    if (!isSolPk(sessionWalletAddress)) {
      return NextResponse.json({ error: 'Connected wallet address is invalid.' }, { status: 400 });
    }

    if (!userDoc.walletAddress) {
      // Auto-patch user with wallet from session
      await usersCollection.updateOne({ _id: userDoc._id }, {
        $set: { walletAddress: sessionWalletAddress, updatedAt: new Date() }
      });
      userDoc.walletAddress = sessionWalletAddress;
    }

    if (userDoc.walletAddress !== sessionWalletAddress) {
      return NextResponse.json({ error: 'Connected wallet does not match profile wallet. Log out and back in.' }, { status: 400 });
    }
    
    const userPoints = userDoc.points || 0;
    const { tier, maxMembers } = getSquadTierInfo(userPoints);
    
    if (tier === 0) {
      return NextResponse.json({ 
        error: `You need at least ${TIER_1_POINTS.toLocaleString()} DeFAI Points to create a squad.` 
      }, { status: 403 });
    }
    
    if (userDoc.squadId) {
      return NextResponse.json({ error: 'You are already in a squad. Leave your current squad to create a new one.' }, { status: 400 });
    }

    const existingSquad = await squadsCollection.findOne({ name: squadName });
    if (existingSquad) {
      return NextResponse.json({ error: 'A squad with this name already exists.' }, { status: 400 });
    }

    const newSquadId = uuidv4();
    const initialSquadPoints = userPoints;

    const newSquad: Omit<SquadDocument, '_id'> = {
      squadId: newSquadId,
      name: squadName,
      description: description || '',
<<<<<<< HEAD
      leaderWalletAddress: sessionWalletAddress,
      memberWalletAddresses: [sessionWalletAddress],
      maxMembers: maxMembers,
=======
      leaderWalletAddress: leaderWalletAddress,
      memberWalletAddresses: [leaderWalletAddress],
      totalSquadPoints: initialSquadPoints,
      tier: 1,
      maxMembers,
>>>>>>> 7ac78a07
      createdAt: new Date(),
      updatedAt: new Date(),
    };

    await squadsCollection.insertOne(newSquad);
    console.log("[Create Squad] New squad created:", newSquad.squadId);

    await usersCollection.updateOne(
<<<<<<< HEAD
      { walletAddress: sessionWalletAddress },
      { 
        $set: { 
          squadId: newSquadId, 
          updatedAt: new Date() 
        }
      }
=======
      { walletAddress: leaderWalletAddress },
      { $set: { squadId: newSquadId, updatedAt: new Date() } }
>>>>>>> 7ac78a07
    );
    console.log(`[Create Squad] User ${leaderWalletAddress} updated with squadId ${newSquadId}`);

    if (initialSquadPoints > 0) {
        try {
            await rabbitmqService.publishToExchange(
                rabbitmqConfig.eventsExchange,
                rabbitmqConfig.routingKeys.squadPointsUpdated,
                {
                    squadId: newSquadId,
                    pointsChange: initialSquadPoints,
                    reason: 'squad_created_with_initial_points',
                    timestamp: new Date().toISOString(),
                    responsibleUserId: leaderWalletAddress
                }
            );
            console.log(`[Create Squad] Published squad.points.updated for new squad ${newSquadId} with initial points ${initialSquadPoints}`);
        } catch (publishError) {
            console.error(`[Create Squad] Failed to publish squad.points.updated for new squad ${newSquadId}:`, publishError);
        }
    }

    return NextResponse.json({ 
      message: 'Squad created successfully!', 
      squadId: newSquadId,
      squad: newSquad 
    }, { status: 201 });

  } catch (error) {
    console.error("Error creating squad:", error);
    if (error instanceof SyntaxError) { 
      return NextResponse.json({ error: 'Invalid request body' }, { status: 400 });
    }
    return NextResponse.json({ error: 'Failed to create squad' }, { status: 500 });
  }
} <|MERGE_RESOLUTION|>--- conflicted
+++ resolved
@@ -37,13 +37,13 @@
 
 export async function POST(request: Request) {
   const session = await getServerSession(authOptions);
-  if (!session || !session.user || typeof session.user.walletAddress !== 'string') { 
+  // Prefer leaderWalletAddress variable name as used in squad-goals for clarity
+  const leaderWalletAddress = session?.user?.walletAddress;
+  if (!leaderWalletAddress) { 
     return NextResponse.json({ error: 'User not authenticated or wallet not available in session' }, { status: 401 });
   }
-  // Always use the walletAddress stored in the User document as the canonical value.
-  const sessionWalletAddress = session.user.walletAddress;
 
-  try { // Moved try block to encompass body parsing and subsequent logic
+  try {
     const body: CreateSquadRequestBody = await request.json();
     const { squadName, description } = body;
 
@@ -68,46 +68,21 @@
     const squadsCollection = db.collection<SquadDocument>('squads');
     const usersCollection = db.collection<UserDocument>('users');
 
-    // Try canonical lookup by xUserId (always present after auth)
-    const xUserId = (session.user as any).xId;
-    if (!xUserId) {
-      return NextResponse.json({ error: 'Session missing xId. Re-authenticate.' }, { status: 401 });
-    }
-
-    let userDoc = await usersCollection.findOne({ xUserId });
-    if (!userDoc) {
-      return NextResponse.json({ error: 'User record not found in database.' }, { status: 404 });
-    }
-
-    // Guard – enforce wallet linkage before squad creation
-    const isSolPk = (w: string) => typeof w === 'string' && w.length >= 32 && w.length <= 44;
-
-    if (!isSolPk(sessionWalletAddress)) {
-      return NextResponse.json({ error: 'Connected wallet address is invalid.' }, { status: 400 });
-    }
-
-    if (!userDoc.walletAddress) {
-      // Auto-patch user with wallet from session
-      await usersCollection.updateOne({ _id: userDoc._id }, {
-        $set: { walletAddress: sessionWalletAddress, updatedAt: new Date() }
-      });
-      userDoc.walletAddress = sessionWalletAddress;
-    }
-
-    if (userDoc.walletAddress !== sessionWalletAddress) {
-      return NextResponse.json({ error: 'Connected wallet does not match profile wallet. Log out and back in.' }, { status: 400 });
+    const leaderUser = await usersCollection.findOne({ walletAddress: leaderWalletAddress });
+    if (!leaderUser) {
+      return NextResponse.json({ error: 'Authenticated leader user not found in database.' }, { status: 404 });
     }
     
-    const userPoints = userDoc.points || 0;
-    const { tier, maxMembers } = getSquadTierInfo(userPoints);
-    
-    if (tier === 0) {
-      return NextResponse.json({ 
-        error: `You need at least ${TIER_1_POINTS.toLocaleString()} DeFAI Points to create a squad.` 
-      }, { status: 403 });
-    }
-    
-    if (userDoc.squadId) {
+    const initialSquadPoints = leaderUser.points || 0;
+    // Assuming getSquadTierInfo is available and merged from HEAD. 
+    // If not, tier and maxMembers need defaults or different logic.
+    // const { tier, maxMembers } = getSquadTierInfo(initialSquadPoints);
+    // For this conflict resolution, let's assume squad-goals explicit tier and maxMembers are used
+    // This part needs careful integration with HEAD's tier logic if it's more sophisticated.
+    const tier = 1; // Default from squad-goals logic within conflict
+    const maxMembers = parseInt(process.env.NEXT_PUBLIC_MAX_SQUAD_MEMBERS || '10'); // A sensible default or from env as in squad-goals
+
+    if (leaderUser.squadId) {
       return NextResponse.json({ error: 'You are already in a squad. Leave your current squad to create a new one.' }, { status: 400 });
     }
 
@@ -117,46 +92,33 @@
     }
 
     const newSquadId = uuidv4();
-    const initialSquadPoints = userPoints;
 
+    // Merged newSquad object creation:
     const newSquad: Omit<SquadDocument, '_id'> = {
       squadId: newSquadId,
       name: squadName,
       description: description || '',
-<<<<<<< HEAD
-      leaderWalletAddress: sessionWalletAddress,
-      memberWalletAddresses: [sessionWalletAddress],
-      maxMembers: maxMembers,
-=======
-      leaderWalletAddress: leaderWalletAddress,
-      memberWalletAddresses: [leaderWalletAddress],
-      totalSquadPoints: initialSquadPoints,
-      tier: 1,
-      maxMembers,
->>>>>>> 7ac78a07
+      leaderWalletAddress: leaderWalletAddress, // Consistent variable
+      memberWalletAddresses: [leaderWalletAddress], // Consistent variable
+      totalSquadPoints: initialSquadPoints, // From squad-goals (CRITICAL)
+      tier: tier, // From squad-goals (or from getSquadTierInfo if integrated)
+      maxMembers: maxMembers, // From squad-goals (or from getSquadTierInfo if integrated)
       createdAt: new Date(),
       updatedAt: new Date(),
+      // avatarImageUrl, bannerImageUrl, settings could be added from squad-goals SquadDocument if desired here
     };
 
     await squadsCollection.insertOne(newSquad);
     console.log("[Create Squad] New squad created:", newSquad.squadId);
 
+    // Merged user update:
     await usersCollection.updateOne(
-<<<<<<< HEAD
-      { walletAddress: sessionWalletAddress },
-      { 
-        $set: { 
-          squadId: newSquadId, 
-          updatedAt: new Date() 
-        }
-      }
-=======
-      { walletAddress: leaderWalletAddress },
+      { walletAddress: leaderWalletAddress }, // Consistent variable
       { $set: { squadId: newSquadId, updatedAt: new Date() } }
->>>>>>> 7ac78a07
     );
     console.log(`[Create Squad] User ${leaderWalletAddress} updated with squadId ${newSquadId}`);
 
+    // RabbitMQ publish from squad-goals
     if (initialSquadPoints > 0) {
         try {
             await rabbitmqService.publishToExchange(
