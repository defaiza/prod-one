import { NextResponse } from 'next/server';
import { connectToDatabase, UserDocument, SquadDocument } from '@/lib/mongodb';
import { getServerSession } from "next-auth/next";
import { authOptions } from "@/lib/auth";
import { rabbitmqService } from '@/services/rabbitmq.service';
import { rabbitmqConfig } from '@/config/rabbitmq.config';

interface JoinSquadRequestBody {
  squadIdToJoin: string;
  // userWalletAddress is now derived from session
}

// Default max members if environment variable is not set or invalid
const DEFAULT_MAX_SQUAD_MEMBERS = 10;
const MAX_SQUAD_MEMBERS = parseInt(process.env.MAX_SQUAD_MEMBERS || '') || DEFAULT_MAX_SQUAD_MEMBERS;

export async function POST(request: Request) {
  const session = await getServerSession(authOptions);
  if (!session || !session.user || typeof session.user.walletAddress !== 'string') {
    return NextResponse.json({ error: 'User not authenticated or wallet not available in session' }, { status: 401 });
  }
  const userWalletAddress = session.user.walletAddress;

  try {
    const body: JoinSquadRequestBody = await request.json();
    const { squadIdToJoin } = body;

    if (!squadIdToJoin) {
      return NextResponse.json({ error: 'Squad ID to join is required' }, { status: 400 });
    }

    const { db } = await connectToDatabase();
    const squadsCollection = db.collection<SquadDocument>('squads');
    const usersCollection = db.collection<UserDocument>('users');

    const user = await usersCollection.findOne({ walletAddress: userWalletAddress });
    if (!user) {
      return NextResponse.json({ error: 'Authenticated user not found in database.' }, { status: 404 });
    }
    if (user.squadId) {
      return NextResponse.json({ error: 'You are already in a squad. Leave your current squad to join another.' }, { status: 400 });
    }

    const squadToJoin = await squadsCollection.findOne({ squadId: squadIdToJoin });
    if (!squadToJoin) {
      return NextResponse.json({ error: 'Squad not found.' }, { status: 404 });
    }

    if (squadToJoin.memberWalletAddresses.length >= MAX_SQUAD_MEMBERS) {
      return NextResponse.json({ error: `This squad is full (max ${MAX_SQUAD_MEMBERS} members).` }, { status: 400 });
    }

    if (squadToJoin.memberWalletAddresses.includes(userWalletAddress)) {
      // Should not happen if user.squadId check above is working, but as a safeguard:
      return NextResponse.json({ error: 'You are already a member of this squad.' }, { status: 400 });
    }

    const pointsToContribute = user.points || 0;

    // Add member to squad and update squad points
    const squadUpdateResult = await squadsCollection.updateOne(
      { squadId: squadIdToJoin },
      {
        $addToSet: { memberWalletAddresses: userWalletAddress },
<<<<<<< HEAD
        $set: { updatedAt: new Date() }
=======
        $inc: { totalSquadPoints: pointsToContribute }, // Add joining member's points
        $set: { updatedAt: new Date() },
>>>>>>> ac909136
      }
    );

    if (squadUpdateResult.matchedCount === 0) {
      return NextResponse.json({ error: 'Squad not found or no update occurred.' }, { status: 404 });
    }
    console.log(`[Join Squad] Squad ${squadIdToJoin} updated with new member ${userWalletAddress} and points ${pointsToContribute}`);

    if (pointsToContribute > 0) {
        try {
            await rabbitmqService.publishToExchange(
                rabbitmqConfig.eventsExchange,
                rabbitmqConfig.routingKeys.squadPointsUpdated,
                {
                    squadId: squadIdToJoin,
                    pointsChange: pointsToContribute,
                    reason: 'user_joined_squad_direct',
                    timestamp: new Date().toISOString(),
                    responsibleUserId: userWalletAddress
                }
            );
            console.log(`[Join Squad] Published squad.points.updated for squad ${squadIdToJoin}`);
        } catch (publishError) {
            console.error(`[Join Squad] Failed to publish squad.points.updated for squad ${squadIdToJoin}:`, publishError);
        }
    }

    // Update user's document with squadId
    // Optionally, update user.pointsContributedToSquad if you implement that field
    await usersCollection.updateOne(
      { walletAddress: userWalletAddress },
      { 
        $set: { 
          squadId: squadIdToJoin, 
          // pointsContributedToSquad: pointsToContribute, // If tracking
          updatedAt: new Date() 
        }
      }
    );

    return NextResponse.json({ message: `Successfully joined squad: ${squadToJoin.name}. You contributed ${pointsToContribute} points to the squad!` });

  } catch (error) {
    console.error("Error joining squad:", error);
    if (error instanceof SyntaxError) {
      return NextResponse.json({ error: 'Invalid request body' }, { status: 400 });
    }
    return NextResponse.json({ error: 'Failed to join squad' }, { status: 500 });
  }
} <|MERGE_RESOLUTION|>--- conflicted
+++ resolved
@@ -46,8 +46,10 @@
       return NextResponse.json({ error: 'Squad not found.' }, { status: 404 });
     }
 
-    if (squadToJoin.memberWalletAddresses.length >= MAX_SQUAD_MEMBERS) {
-      return NextResponse.json({ error: `This squad is full (max ${MAX_SQUAD_MEMBERS} members).` }, { status: 400 });
+    // Use maxMembers from the squad document if available, otherwise from env/default
+    const actualMaxMembers = squadToJoin.maxMembers || MAX_SQUAD_MEMBERS;
+    if (squadToJoin.memberWalletAddresses.length >= actualMaxMembers) {
+      return NextResponse.json({ error: `This squad is full (max ${actualMaxMembers} members).` }, { status: 400 });
     }
 
     if (squadToJoin.memberWalletAddresses.includes(userWalletAddress)) {
@@ -57,17 +59,13 @@
 
     const pointsToContribute = user.points || 0;
 
-    // Add member to squad and update squad points
+    // Merged update operation for the squad
     const squadUpdateResult = await squadsCollection.updateOne(
       { squadId: squadIdToJoin },
       {
         $addToSet: { memberWalletAddresses: userWalletAddress },
-<<<<<<< HEAD
-        $set: { updatedAt: new Date() }
-=======
-        $inc: { totalSquadPoints: pointsToContribute }, // Add joining member's points
-        $set: { updatedAt: new Date() },
->>>>>>> ac909136
+        $inc: { totalSquadPoints: pointsToContribute }, // From squad-goals
+        $set: { updatedAt: new Date() }, // Common, keep
       }
     );
 
@@ -76,6 +74,7 @@
     }
     console.log(`[Join Squad] Squad ${squadIdToJoin} updated with new member ${userWalletAddress} and points ${pointsToContribute}`);
 
+    // RabbitMQ publish logic from squad-goals
     if (pointsToContribute > 0) {
         try {
             await rabbitmqService.publishToExchange(
