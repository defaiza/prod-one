--- conflicted
+++ resolved
@@ -50,6 +50,7 @@
       source: 'generic' as 'generic',
     }));
 
+    // Keep the squad-goals version for fetching and transforming squad invitations
     const squadInvitations = await squadInvitesCollection
       .find({
         invitedUserWalletAddress: currentUserWalletAddress,
@@ -58,11 +59,10 @@
       .sort({ createdAt: -1 })
       .toArray();
 
-    // Transform SquadInvitationDocument to a structure compatible with MergedNotification
     const squadInviteNotifications: MergedNotification[] = squadInvitations.map(invite => ({
       _id: invite._id, 
       userId: invite.invitedUserWalletAddress,
-      type: 'squad_invite_received', // This is a valid NotificationType
+      type: 'squad_invite_received', 
       title: `Invitation: Join ${invite.squadName}`,
       message: `${invite.invitedByUserWalletAddress} invited you to join their squad: ${invite.squadName}.`,
       ctaUrl: `/squads/invitations`,
@@ -76,27 +76,10 @@
       source: 'invite' as 'invite', 
     }));
 
-<<<<<<< HEAD
-    // 6. Transform generic notifications into the UnifiedNotification structure
-    const unifiedGenericNotifications: UnifiedNotification[] = genericNotifications.map(notif => ({
-      _id: notif.notificationId, // Use the custom notificationId field
-      type: 'generic_notification',
-      message: notif.message,
-      isRead: notif.isRead,
-      createdAt: notif.createdAt || new Date(),
-      // Include other relevant fields from NotificationDocument
-      relatedSquadId: notif.relatedSquadId,
-      relatedSquadName: notif.relatedSquadName,
-      relatedUserWalletAddress: notif.relatedUserWalletAddress,
-      relatedUserXUsername: notif.relatedUserXUsername,
-      notificationType: notif.type // Store original type
-    }));
-=======
     const allNotificationsRaw: MergedNotification[] = [
         ...genericNotificationsWithSource,
         ...squadInviteNotifications
     ].sort((a, b) => new Date(b.createdAt || 0).getTime() - new Date(a.createdAt || 0).getTime());
->>>>>>> 7ac78a07
     
     const limitedNotifications = allNotificationsRaw.slice(0, NOTIFICATIONS_LIMIT_TOTAL);
 
