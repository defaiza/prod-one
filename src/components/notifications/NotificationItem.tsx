"use client";

import React, { useState } from 'react';
// import { NotificationDocument } from "@/lib/mongodb"; // Using UnifiedNotification
import Link from 'next/link';
import { useRouter } from 'next/navigation';
import { toast } from 'sonner';
import { FaGift, FaUsers, FaExclamationCircle, FaCheckCircle } from 'react-icons/fa'; // Example icons

// Define UnifiedNotification structure (consistent with NotificationsPanel)
interface UnifiedNotification {
  _id: string;
  type: 'squad_invite' | 'generic_notification';
  message: string;
  squadId?: string;
  squadName?: string;
  inviterWalletAddress?: string;
  isRead: boolean;
  createdAt: Date;
  ctaLink?: string;
  ctaText?: string;
  notificationType?: string; // original backend type (for generic_notification)
}

// Re-use NotificationDocument structure from lib/mongodb.ts, adapt for display
export interface NotificationDisplayData {
  _id?: any; // MongoDB ObjectId
  notificationId: string; 
  recipientWalletAddress: string; 
  type: string; // NotificationType as string
  message: string; 
  relatedQuestId?: string;
  relatedQuestTitle?: string;
  reward_details_summary?: string;
  relatedSquadId?: string;
  relatedSquadName?: string; 
  relatedUserWalletAddress?: string; 
  relatedUserXUsername?: string; 
  relatedInvitationId?: string; 
  isRead: boolean;
  createdAt?: string; // ISO date string
}

interface NotificationItemProps {
  notification: NotificationDisplayData;
  onMarkAsRead: (notificationId: string) => Promise<void>; // Callback to mark as read
}

// Basic icons (replace with actual icon components if you have them)
const SquadIcon = () => <div className="w-6 h-6 rounded-full bg-indigo-500 flex items-center justify-center text-white">S</div>;
const RequestIcon = () => <div className="w-6 h-6 rounded-full bg-yellow-500 flex items-center justify-center text-white">JR</div>;
const InfoIcon = () => <div className="w-6 h-6 rounded-full bg-blue-500 flex items-center justify-center text-white">i</div>;

const getIconForNotificationType = (type: string) => {
  if (type.includes('quest_reward')) return <FaGift className="text-green-400 mr-3 text-xl" />;
  if (type.includes('quest_completed')) return <FaCheckCircle className="text-blue-400 mr-3 text-xl" />;
  if (type.includes('quest')) return <FaUsers className="text-purple-400 mr-3 text-xl" />;
  if (type.includes('squad')) return <FaUsers className="text-teal-400 mr-3 text-xl" />;
  return <FaExclamationCircle className="text-yellow-400 mr-3 text-xl" />;
};

const NotificationItem: React.FC<NotificationItemProps> = ({ notification, onMarkAsRead }) => {
  const router = useRouter();
  const [isProcessing, setIsProcessing] = useState<string | null>(null);
  
<<<<<<< HEAD
  const getIcon = () => {
    if (notification.type === 'squad_invite') return <SquadIcon />;

    // For generic notifications, inspect the underlying notificationType if available
    if (notification.notificationType?.startsWith('squad_join_request')) {
      return <RequestIcon />;
    }

    return <InfoIcon />;
  };
=======
  const timeAgo = (dateString?: string) => {
    if (!dateString) return '';
    const date = new Date(dateString);
    const now = new Date();
    const seconds = Math.round((now.getTime() - date.getTime()) / 1000);
    const minutes = Math.round(seconds / 60);
    const hours = Math.round(minutes / 60);
    const days = Math.round(hours / 24);
>>>>>>> ac909136

    if (seconds < 60) return `${seconds}s ago`;
    if (minutes < 60) return `${minutes}m ago`;
    if (hours < 24) return `${hours}h ago`;
    return `${days}d ago`;
  };

  const handleNotificationClick = () => {
    if (!notification.isRead) {
      onMarkAsRead(notification.notificationId);
    }
    // Navigation logic can be added here if clicking the notification should redirect
    // For example, if relatedQuestId, navigate to /quests/[relatedQuestId]
  };

  const handleAcceptInvite = async (e: React.MouseEvent) => {
    e.stopPropagation(); 
    if (!notification.type.includes('squad') || !notification.relatedSquadId) return;
    
    setIsProcessing('accept');
    try {
      const response = await fetch('/api/squads/invitations/accept', {
        method: 'POST',
        headers: { 'Content-Type': 'application/json' },
        body: JSON.stringify({ invitationId: notification._id }), // Use _id
      });
      
      const data = await response.json();
      if (response.ok) {
        toast.success(data.message || 'Invitation accepted!');
        // onMarkAsRead(notification._id); // Accepting effectively makes it "read" or acted upon.
        // Refreshing notifications in the panel is handled by the panel's fetchNotifications after markAsRead
        // For now, parent panel will refetch. Consider direct state update if needed.
        if (notification.relatedSquadId) {
          router.push(`/squads/${notification.relatedSquadId}`);
        }
      } else {
        toast.error(data.error || 'Failed to accept invitation');
      }
    } catch (err) {
      toast.error('An error occurred while processing the invitation');
      console.error(err);
    }
    setIsProcessing(null);
  };

  const handleDeclineInvite = async (e: React.MouseEvent) => {
    e.stopPropagation(); 
    if (!notification.type.includes('squad')) return;

    setIsProcessing('decline');
    try {
      const response = await fetch('/api/squads/invitations/decline', {
        method: 'POST',
        headers: { 'Content-Type': 'application/json' },
        body: JSON.stringify({ invitationId: notification._id }), // Use _id
      });
      
      const data = await response.json();
      if (response.ok) {
        toast.success(data.message || 'Invitation declined');
        // onMarkAsRead(notification._id); // Declining also makes it "read" or acted upon.
        // Parent panel will refetch.
      } else {
        toast.error(data.error || 'Failed to decline invitation');
      }
    } catch (err) {
      toast.error('An error occurred while processing the invitation');
      console.error(err);
    }
    setIsProcessing(null);
  };

  const content = (
    <div 
      className={`p-3 flex items-start hover:bg-gray-700/70 cursor-pointer transition-colors ${notification.isRead ? 'opacity-70' : ''}`}
      onClick={handleNotificationClick}
    >
      <div className="flex-shrink-0 mt-1">
        {getIconForNotificationType(notification.type)}
      </div>
      <div className="flex-grow">
        <p className={`text-sm ${notification.isRead ? 'text-gray-400' : 'text-gray-100'}`}>
          {notification.message}
        </p>
        {notification.relatedQuestTitle && (
          <p className="text-xs text-blue-400 mt-0.5">Quest: {notification.relatedQuestTitle}</p>
        )}
        {notification.reward_details_summary && (
          <p className="text-xs text-green-400 mt-0.5">Reward: {notification.reward_details_summary}</p>
        )}
        <p className="text-xs text-gray-500 mt-1">{timeAgo(notification.createdAt)}</p>
      </div>
      {!notification.isRead && (
        <div className="ml-2 flex-shrink-0 self-center">
          <span className="w-2.5 h-2.5 bg-blue-500 rounded-full inline-block"></span>
        </div>
      )}
    </div>
  );

  if (notification.relatedQuestId) {
    return (
      <Link href={`/quests/${notification.relatedQuestId}`} className="block w-full">
        {content}
      </Link>
    );
  }
  // Add other link types here, e.g., for squad invites, user profiles etc.

  return content; // Fallback for notifications that are not directly linkable for now
};

export default NotificationItem; <|MERGE_RESOLUTION|>--- conflicted
+++ resolved
@@ -1,200 +1,182 @@
 "use client";
 
 import React, { useState } from 'react';
-// import { NotificationDocument } from "@/lib/mongodb"; // Using UnifiedNotification
 import Link from 'next/link';
 import { useRouter } from 'next/navigation';
 import { toast } from 'sonner';
-import { FaGift, FaUsers, FaExclamationCircle, FaCheckCircle } from 'react-icons/fa'; // Example icons
+import { FaGift, FaUsers, FaExclamationCircle, FaCheckCircle } from 'react-icons/fa'; 
+import { NotificationType } from '@/lib/mongodb'; // Assuming NotificationType is here
 
-// Define UnifiedNotification structure (consistent with NotificationsPanel)
-interface UnifiedNotification {
-  _id: string;
-  type: 'squad_invite' | 'generic_notification';
+// Consistent interface based on what NotificationsPanel receives from the API
+export interface NotificationDisplayData {
+  _id: string; // MongoDB ObjectId as string for the NotificationDocument itself
+  notificationId: string; // Primary client-side ID; for invites, this is relatedInvitationId
+  userId: string;
+  type: NotificationType;
+  title: string;
   message: string;
-  squadId?: string;
-  squadName?: string;
-  inviterWalletAddress?: string;
+  ctaUrl?: string;
   isRead: boolean;
-  createdAt: Date;
-  ctaLink?: string;
-  ctaText?: string;
-  notificationType?: string; // original backend type (for generic_notification)
-}
-
-// Re-use NotificationDocument structure from lib/mongodb.ts, adapt for display
-export interface NotificationDisplayData {
-  _id?: any; // MongoDB ObjectId
-  notificationId: string; 
-  recipientWalletAddress: string; 
-  type: string; // NotificationType as string
-  message: string; 
+  createdAt?: string; // ISO Date string
+  updatedAt?: string; // ISO Date string
   relatedQuestId?: string;
   relatedQuestTitle?: string;
-  reward_details_summary?: string;
   relatedSquadId?: string;
-  relatedSquadName?: string; 
-  relatedUserWalletAddress?: string; 
-  relatedUserXUsername?: string; 
-  relatedInvitationId?: string; 
-  isRead: boolean;
-  createdAt?: string; // ISO date string
+  relatedSquadName?: string;
+  relatedUserId?: string;    // e.g., inviter, referrer
+  relatedUserName?: string;
+  relatedInvitationId?: string; // The actual ID of the squad invitation if type is invite
+  rewardAmount?: number;
+  rewardCurrency?: string;
+  badgeId?: string;
+  // Kept if still used, but prefer structured data above
+  reward_details_summary?: string; // From HEAD branch, if needed for display
 }
 
 interface NotificationItemProps {
   notification: NotificationDisplayData;
-  onMarkAsRead: (notificationId: string) => Promise<void>; // Callback to mark as read
+  onMarkAsRead: (notificationId: string) => Promise<void>; 
 }
 
-// Basic icons (replace with actual icon components if you have them)
-const SquadIcon = () => <div className="w-6 h-6 rounded-full bg-indigo-500 flex items-center justify-center text-white">S</div>;
-const RequestIcon = () => <div className="w-6 h-6 rounded-full bg-yellow-500 flex items-center justify-center text-white">JR</div>;
-const InfoIcon = () => <div className="w-6 h-6 rounded-full bg-blue-500 flex items-center justify-center text-white">i</div>;
-
-const getIconForNotificationType = (type: string) => {
-  if (type.includes('quest_reward')) return <FaGift className="text-green-400 mr-3 text-xl" />;
+const getIconForNotificationType = (type: NotificationType | string) => { // Allow string for safety
+  if (type.includes('reward')) return <FaGift className="text-green-400 mr-3 text-xl" />;
   if (type.includes('quest_completed')) return <FaCheckCircle className="text-blue-400 mr-3 text-xl" />;
+  if (type.includes('badge')) return <FaCheckCircle className="text-yellow-400 mr-3 text-xl" />;
   if (type.includes('quest')) return <FaUsers className="text-purple-400 mr-3 text-xl" />;
   if (type.includes('squad')) return <FaUsers className="text-teal-400 mr-3 text-xl" />;
-  return <FaExclamationCircle className="text-yellow-400 mr-3 text-xl" />;
+  return <FaExclamationCircle className="text-gray-400 mr-3 text-xl" />;
+};
+
+const timeAgo = (dateString?: string) => {
+  if (!dateString) return '';
+  const date = new Date(dateString);
+  const now = new Date();
+  const seconds = Math.round((now.getTime() - date.getTime()) / 1000);
+  const minutes = Math.round(seconds / 60);
+  const hours = Math.round(minutes / 60);
+  const days = Math.round(hours / 24);
+
+  if (seconds < 60) return `${seconds}s ago`;
+  if (minutes < 60) return `${minutes}m ago`;
+  if (hours < 24) return `${hours}h ago`;
+  return `${days}d ago`;
 };
 
 const NotificationItem: React.FC<NotificationItemProps> = ({ notification, onMarkAsRead }) => {
   const router = useRouter();
   const [isProcessing, setIsProcessing] = useState<string | null>(null);
-  
-<<<<<<< HEAD
-  const getIcon = () => {
-    if (notification.type === 'squad_invite') return <SquadIcon />;
-
-    // For generic notifications, inspect the underlying notificationType if available
-    if (notification.notificationType?.startsWith('squad_join_request')) {
-      return <RequestIcon />;
-    }
-
-    return <InfoIcon />;
-  };
-=======
-  const timeAgo = (dateString?: string) => {
-    if (!dateString) return '';
-    const date = new Date(dateString);
-    const now = new Date();
-    const seconds = Math.round((now.getTime() - date.getTime()) / 1000);
-    const minutes = Math.round(seconds / 60);
-    const hours = Math.round(minutes / 60);
-    const days = Math.round(hours / 24);
->>>>>>> ac909136
-
-    if (seconds < 60) return `${seconds}s ago`;
-    if (minutes < 60) return `${minutes}m ago`;
-    if (hours < 24) return `${hours}h ago`;
-    return `${days}d ago`;
-  };
 
   const handleNotificationClick = () => {
     if (!notification.isRead) {
-      onMarkAsRead(notification.notificationId);
+      onMarkAsRead(notification.notificationId); // Use client-side notificationId
     }
-    // Navigation logic can be added here if clicking the notification should redirect
-    // For example, if relatedQuestId, navigate to /quests/[relatedQuestId]
+    if (notification.ctaUrl) {
+      router.push(notification.ctaUrl);
+    }
   };
 
-  const handleAcceptInvite = async (e: React.MouseEvent) => {
+  const handleInviteAction = async (e: React.MouseEvent, action: 'accept' | 'decline') => {
     e.stopPropagation(); 
-    if (!notification.type.includes('squad') || !notification.relatedSquadId) return;
+    // For squad_invite_received, notificationId is the relatedInvitationId from the panel
+    const invitationIdToProcess = notification.notificationId; 
+
+    if (notification.type !== 'squad_invite_received' || !invitationIdToProcess) {
+        toast.error("Cannot process this action for this notification type.");
+        return;
+    }
     
-    setIsProcessing('accept');
+    setIsProcessing(action);
     try {
-      const response = await fetch('/api/squads/invitations/accept', {
-        method: 'POST',
-        headers: { 'Content-Type': 'application/json' },
-        body: JSON.stringify({ invitationId: notification._id }), // Use _id
-      });
+      const response = await fetch(`/api/squads/invitations/${action}`,
+        {
+          method: 'POST',
+          headers: { 'Content-Type': 'application/json' },
+          body: JSON.stringify({ invitationId: invitationIdToProcess }),
+        }
+      );
       
       const data = await response.json();
       if (response.ok) {
-        toast.success(data.message || 'Invitation accepted!');
-        // onMarkAsRead(notification._id); // Accepting effectively makes it "read" or acted upon.
-        // Refreshing notifications in the panel is handled by the panel's fetchNotifications after markAsRead
-        // For now, parent panel will refetch. Consider direct state update if needed.
-        if (notification.relatedSquadId) {
+        toast.success(data.message || `Invitation ${action}ed!`);
+        onMarkAsRead(notification.notificationId); // Mark as read after action
+        // Parent panel (NotificationsPanel) will refetch notifications due to onMarkAsRead call
+        if (action === 'accept' && notification.relatedSquadId) {
           router.push(`/squads/${notification.relatedSquadId}`);
         }
       } else {
-        toast.error(data.error || 'Failed to accept invitation');
+        toast.error(data.error || `Failed to ${action} invitation`);
       }
     } catch (err) {
-      toast.error('An error occurred while processing the invitation');
+      toast.error(`An error occurred while ${action}ing the invitation`);
       console.error(err);
     }
     setIsProcessing(null);
   };
 
-  const handleDeclineInvite = async (e: React.MouseEvent) => {
-    e.stopPropagation(); 
-    if (!notification.type.includes('squad')) return;
-
-    setIsProcessing('decline');
-    try {
-      const response = await fetch('/api/squads/invitations/decline', {
-        method: 'POST',
-        headers: { 'Content-Type': 'application/json' },
-        body: JSON.stringify({ invitationId: notification._id }), // Use _id
-      });
-      
-      const data = await response.json();
-      if (response.ok) {
-        toast.success(data.message || 'Invitation declined');
-        // onMarkAsRead(notification._id); // Declining also makes it "read" or acted upon.
-        // Parent panel will refetch.
-      } else {
-        toast.error(data.error || 'Failed to decline invitation');
-      }
-    } catch (err) {
-      toast.error('An error occurred while processing the invitation');
-      console.error(err);
-    }
-    setIsProcessing(null);
-  };
-
-  const content = (
+  const itemContent = (
     <div 
-      className={`p-3 flex items-start hover:bg-gray-700/70 cursor-pointer transition-colors ${notification.isRead ? 'opacity-70' : ''}`}
-      onClick={handleNotificationClick}
+      className={`p-3 flex items-start hover:bg-gray-700/70 ${notification.isRead ? 'opacity-60' : 'opacity-100'} ${notification.ctaUrl ? 'cursor-pointer' : ''}`}
+      onClick={handleNotificationClick} // Handles mark as read and navigation if ctaUrl exists
     >
       <div className="flex-shrink-0 mt-1">
         {getIconForNotificationType(notification.type)}
       </div>
-      <div className="flex-grow">
-        <p className={`text-sm ${notification.isRead ? 'text-gray-400' : 'text-gray-100'}`}>
+      <div className="flex-grow ml-3">
+        <p className={`text-sm font-semibold ${notification.isRead ? 'text-gray-400' : 'text-gray-100'}`}>
+          {notification.title}
+        </p>
+        <p className={`text-sm ${notification.isRead ? 'text-gray-500' : 'text-gray-300'}`}>
           {notification.message}
         </p>
         {notification.relatedQuestTitle && (
           <p className="text-xs text-blue-400 mt-0.5">Quest: {notification.relatedQuestTitle}</p>
         )}
-        {notification.reward_details_summary && (
+        {notification.reward_details_summary && !notification.rewardAmount && (
           <p className="text-xs text-green-400 mt-0.5">Reward: {notification.reward_details_summary}</p>
         )}
+        {notification.rewardAmount && (
+            <p className="text-xs text-green-400 mt-0.5">Reward: {notification.rewardAmount} {notification.rewardCurrency || ''}</p>
+        )}
         <p className="text-xs text-gray-500 mt-1">{timeAgo(notification.createdAt)}</p>
+
+        {notification.type === 'squad_invite_received' && (
+          <div className="mt-2 flex space-x-2">
+            <button 
+              onClick={(e) => handleInviteAction(e, 'accept')}
+              disabled={isProcessing === 'accept'}
+              className="px-3 py-1 text-xs bg-green-500 hover:bg-green-600 text-white font-semibold rounded-md disabled:opacity-70"
+            >
+              {isProcessing === 'accept' ? 'Accepting...' : 'Accept'}
+            </button>
+            <button 
+              onClick={(e) => handleInviteAction(e, 'decline')}
+              disabled={isProcessing === 'decline'}
+              className="px-3 py-1 text-xs bg-red-500 hover:bg-red-600 text-white font-semibold rounded-md disabled:opacity-70"
+            >
+              {isProcessing === 'decline' ? 'Declining...' : 'Decline'}
+            </button>
+          </div>
+        )}
       </div>
       {!notification.isRead && (
-        <div className="ml-2 flex-shrink-0 self-center">
-          <span className="w-2.5 h-2.5 bg-blue-500 rounded-full inline-block"></span>
+        <div className="ml-2 flex-shrink-0 self-start mt-1">
+          <span className="w-2 h-2 bg-blue-500 rounded-full inline-block"></span>
         </div>
       )}
     </div>
   );
 
-  if (notification.relatedQuestId) {
+  // If ctaUrl is present and it's not a squad invite (which has its own buttons), wrap with Link.
+  // Squad invites are handled by their buttons, and the whole item click marks as read/navigates if ctaUrl is generic.
+  if (notification.ctaUrl && notification.type !== 'squad_invite_received') {
     return (
-      <Link href={`/quests/${notification.relatedQuestId}`} className="block w-full">
-        {content}
+      <Link href={notification.ctaUrl} className="block w-full">
+        {itemContent}
       </Link>
     );
   }
-  // Add other link types here, e.g., for squad invites, user profiles etc.
 
-  return content; // Fallback for notifications that are not directly linkable for now
+  return itemContent;
 };
 
 export default NotificationItem; 